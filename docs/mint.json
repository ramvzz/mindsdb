{
  "$schema": "https://mintlify.com/schema.json",
  "name": "MindsDB",
  "logo": {
    "light": "/logo/light.svg",
    "dark": "/logo/dark.svg"
  },
  "favicon": "/favicon.png",
  "colors": {
    "primary": "#2AB673",
    "light": "#55D799",
    "dark": "#117866"
  },
  "openApi": "https://raw.githubusercontent.com/mindsdb/mindsdb/openapi-specs/mindsdb/api/http/openapi.yml",
  "api": {
    "baseUrl": [
      "https://alpha.mindsdb.com",
      "https://cloud.mindsdb.com",
      "https://127.0.0.1"
    ],
    "auth": {
      "method": "key",
      "name": "X-API-KEY"
    }
  },
  "topbarLinks": [
    {
      "name": "Login",
      "url": "https://cloud.mindsdb.com/login"
    }
  ],
  "topbarCtaButton": {
    "name": "Get Started",
    "url": "https://cloud.mindsdb.com"
  },
  "anchors": [
    {
      "name": "Community",
      "icon": "slack",
      "url": "https://mindsdb.com/joincommunity"
    },
    {
      "name": "GitHub",
      "icon": "github",
      "url": "https://github.com/mindsdb/mindsdb"
    }
  ],
  "navigation": [
    {
      "group": "Guides",
      "pages": [
        {
          "group": "Quickstart",
          "pages": [
            "what-is-mindsdb",
            "quickstart"
          ]
        },
        {
          "group": "Running MindsDB",
          "pages": [
            "setup/cloud",
            {
              "group": "Self-Hosted",
              "pages": [
                "setup/self-hosted/docker",
                {
                  "group": "Via pip",
                  "pages": [
                    "setup/self-hosted/pip/windows",
                    "setup/self-hosted/pip/linux",
                    "setup/self-hosted/pip/macos",
                    "setup/self-hosted/pip/source"
                  ]
                },
                "setup/digital-ocean",
                "setup/gcp",
                "setup/vultr",
                "setup/civo"
              ]
            },
            {
              "group": "Configuration Options",
              "pages": [
                "setup/custom-config",
                "setup/environment-vars"
              ]
            }
          ]
        },
        {
          "group": "Using MindsDB via SQL API",
          "pages": [
            {
              "group": "Connect to MindsDB",
              "pages": [
                "connect/mindsdb_editor",
                {
                  "group": "Other SQL Clients",
                  "pages": [
                    "connect/dbeaver",
                    "connect/connect-mariadb-skysql",
                    "connect/mysql-client",
                    "connect/sql-alchemy"
                  ]
                },
                {
                  "group": "BI Tools and Notebooks",
                  "pages": [
                    "connect/deepnote",
                    "connect/metabase",
                    "connect/tableau",
                    "connect/jupysql"
                  ]
                }
              ]
            },
            {
              "group": "Machine Learning Examples",
              "pages": [
                "ml-types",
                {
                  "group": "NLP",
                  "pages": [
                    "nlp/nlp-mindsdb-hf",
                    "nlp/nlp-mindsdb-openai"
                  ]
                },
                {
                  "group": "Time Series",
                  "pages": [
                    "sql/tutorials/eeg-forecasting"
                  ]
                },
                {
                  "group": "Classification",
                  "pages": [
                    "sql/tutorials/customer-churn"
                  ]
                },
                {
                  "group": "Regression",
                  "pages": [
                    "sql/tutorials/home-rentals"
                  ]
                }
              ]
            },
            {
              "group": "SQL Commands",
              "pages": [
                {
                  "group": "CREATE",
                  "pages": [
                    "sql/create/databases",
                    "sql/create/predictor",
                    "sql/create/table",
                    "sql/create/view",
                    "sql/create/ml-engine",
                    "sql/create/jobs"
                  ]
                },
                "sql/api/update",
                "sql/api/insert",
                "sql/api/describe",
                "sql/api/retrain",
                "sql/api/manage-models-versions",
                "sql/api/drop",
                "sql/api/select",
                "sql/api/select-files",
                {
                  "group": "JOIN",
                  "pages": [
                    "sql/api/join",
                    "sql/api/join-on"
                  ]
                },
                "sql/api/use",
                "sql/api/adjust"
              ]
            }
          ]
        },
        {
          "group": "Using MindsDB via Mongo API",
          "pages": [
            {
              "group": "Connect to MindsDB",
              "pages": [
                "connect/mongo-compass",
                "connect/mongo-shell"
              ]
            },
            {
              "group": "Machine Learning Examples",
              "pages": [
                "ml-types",
                "using-mongo-api/nlp",
                "using-mongo-api/timeseries",
                "using-mongo-api/classification",
                "using-mongo-api/regression"
              ]
            },
            {
              "group": "Mongo Commands",
              "pages": [
                "mongo/collection-structure",
                {
                  "group": "Insert()",
                  "pages": [
                    "mongo/database",
                    "mongo/insert"
                  ]
                },
                "mongo/stats",
                "mongo/find",
                "mongo/delete"
              ]
            }
          ]
        },
        "connect/dbt",
        "connect/kafka",
        {
          "group": "Using MindsDB via REST API",
          "pages": [
            "rest/disclaimer",
            "rest/sql",
            {
              "group": "Databases",
              "pages": [
                "rest/databases/list-databases",
                "rest/databases/list-database",
                "rest/databases/create-databases",
                "rest/databases/update-databases",
                "rest/databases/delete-databases"
              ]
            },
            {
              "group": "Projects",
              "pages": [
                "rest/projects/get-projects"
              ]
            },
            {
              "group": "Models",
              "pages": [
                "rest/models/train-model",
                "rest/models/list-model",
                "rest/models/list-models",
                "rest/models/describe-model",
                "rest/models/query-model",
                "rest/models/delete-model",
                "rest/models/retrain-model"
              ]
            },
            {
              "group": "Views",
              "pages": [
                "rest/views/create-view",
                "rest/views/list-view",
                "rest/views/list-views",
                "rest/views/delete-views"
              ]
            },
            {
              "group": "Tables",
              "pages": [
                "rest/tables/create-table",
                "rest/tables/list-table",
                "rest/tables/delete-table"
              ]
            }
          ]
        },
        {
          "group": "More from MindsDB",
          "pages": [
            "mindsdb-handlers",
            "sql/data-insights",
            "sql/feature-importance",
            "sql/feature-eng",
            "sql/create/file",
            "model-types",
            "sql/table-structure",
            "sql/native-queries",
            "sql/project"
          ]
        },
        {
          "group": "Data Integrations",
          "pages": [
            "data-integrations/all-data-integrations",
            "data-integrations/amazon-redshift",
<<<<<<< HEAD
            "data-integrations/cratedb"
=======
            "data-integrations/cockroachdb",
            "data-integrations/ckan"
>>>>>>> 1e354bd9
          ]
        },
        {
          "group": "ML Engines",
          "pages": [
            {
              "group": "AutoML",
              "pages": [
                "ml-engines/automl/lightwood",
                "ml-engines/automl/ludwig",
                "ml-engines/automl/xgboost"
              ]
            },
            {
              "group": "NLP",
              "pages": [
                "custom-model/huggingface",
                "custom-model/openai"
              ]
            },
            {
              "group": "Bring Your Own Models",
              "pages": [
                "custom-model/ray-serve",
                "custom-model/mlflow"
              ]
            }
          ]
        },
        {
          "group": "Tutorials",
          "pages": [
            {
              "group": "NLP",
              "pages": [
                "nlp/nlp-extended-examples",
                {
                  "group": "NLP Examples with OpenAI",
                  "pages": [
                    "nlp/sentiment-analysis-inside-mysql-with-openai",
                    "nlp/question-answering-inside-mysql-with-openai",
                    "nlp/text-summarization-inside-mysql-with-openai",
                    "nlp/sentiment-analysis-inside-mongodb-with-openai",
                    "nlp/question-answering-inside-mongodb-with-openai",
                    "nlp/text-summarization-inside-mongodb-with-openai"
                  ]
                }
              ]
            },
            {
              "group": "Time Series",
              "pages": [
                "sql/tutorials/house-sales-forecasting",
                "sql/tutorials/eeg-forecasting"
              ]
            },
            {
              "group": "Classification",
              "pages": [
                "sql/tutorials/customer-churn"
              ]
            },
            {
              "group": "Regression",
              "pages": [
                "sql/tutorials/home-rentals"
              ]
            },
            "tutorials"
          ]
        },
        {
          "group": "Contributing Guide",
          "pages": [
            "contribute",
            "contribute/issue-labels",
            "contribute/install",
            "contribute/issues",
            "contribute/data-integration-page",
            "contribute/data-handlers",
            "contribute/ml-handlers",
            "contribute/docs",
            "docs-rules",
            "contribute/tests",
            "contribute/tutorials",
            "community"
          ]
        }
      ]
    },
    {
      "group": "Natural Language Processing (NLP)",
      "pages": [
        "nlp/what-is-nlp",
        "nlp/nlp-mindsdb-hf",
        "nlp/nlp-mindsdb-openai",
        {
          "group": "NLP Examples with OpenAI",
          "pages": [
            "nlp/sentiment-analysis-inside-mysql-with-openai",
            "nlp/question-answering-inside-mysql-with-openai",
            "nlp/text-summarization-inside-mysql-with-openai",
            "nlp/sentiment-analysis-inside-mongodb-with-openai",
            "nlp/question-answering-inside-mongodb-with-openai",
            "nlp/text-summarization-inside-mongodb-with-openai"
          ]
        },
        "nlp/nlp-extended-examples"
      ]
    }
  ],
  "footerSocials": {
    "github": "https://github.com/mindsdb/mindsdb",
    "facebook": "https://www.facebook.com/MindsDB",
    "twitter": "https://twitter.com/MindsDB",
    "slack": "https://mindsdb.com/joincommunity",
    "linkedin": "https://www.linkedin.com/company/mindsdb",
    "youtube": "https://www.youtube.com/channel/UC5_wBOLCWath6q1iTgPPD5A",
    "medium": "https://medium.com/mindsdb"
  },
  "analytics": {
    "gtm": {
      "tagId": "GTM-MNN47J3"
    }
  }
}<|MERGE_RESOLUTION|>--- conflicted
+++ resolved
@@ -292,12 +292,9 @@
           "pages": [
             "data-integrations/all-data-integrations",
             "data-integrations/amazon-redshift",
-<<<<<<< HEAD
             "data-integrations/cratedb"
-=======
             "data-integrations/cockroachdb",
             "data-integrations/ckan"
->>>>>>> 1e354bd9
           ]
         },
         {
