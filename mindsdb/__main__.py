import atexit
import traceback
import sys
import os

import torch.multiprocessing as mp

from mindsdb_native.config import CONFIG

from mindsdb.utilities.config import Config
from mindsdb.interfaces.native.mindsdb import MindsdbNative
from mindsdb.interfaces.custom.custom_models import CustomModels
from mindsdb.api.http.start import start as start_http
from mindsdb.api.mysql.start import start as start_mysql
from mindsdb.utilities.fs import get_or_create_dir_struct
from mindsdb.interfaces.database.database import DatabaseWrapper
from mindsdb.utilities.functions import args_parse


def close_api_gracefully(p_arr):
    for p in p_arr:
        sys.stdout.flush()
        p.terminate()
        p.join()
        sys.stdout.flush()


if __name__ == '__main__':
    mp.freeze_support()

    args = args_parse()

    config_path = args.config
    if config_path is None:
<<<<<<< HEAD
        config_dir, _, _, _ = get_or_create_dir_struct()
=======
        config_dir, _ = get_or_create_dir_struct()
>>>>>>> 6f268f98
        config_path = os.path.join(config_dir, 'config.json')

    print(f'Using configuration file: {config_path}')
    config = Config(config_path)

    if args.api is None:
        api_arr = [api for api in config['api']]
    else:
        api_arr = args.api.split(',')

    start_functions = {
        'http': start_http,
        'mysql': start_mysql
    }

    mdb = MindsdbNative(config)
    cst = CustomModels(config)
    # @TODO Maybe just use `get_model_data` directly here ? Seems like a useless abstraction
    model_data_arr = [
        {
            'name': x['name'],
            'predict': x['predict'],
            'data_analysis': mdb.get_model_data(x['name'])['data_analysis_v2']
        } for x in mdb.get_models()
    ]

    model_data_arr.extend(cst.get_models())

    dbw = DatabaseWrapper(config)
    dbw.register_predictors(model_data_arr)

    for broken_name in [name for name, connected in dbw.check_connections().items() if connected is False]:
        print(f'Error failed to integrate with database aliased: {broken_name}')

    p_arr = []
    ctx = mp.get_context('spawn')
    for api in api_arr:
        print(f'Starting Mindsdb {api} API !')
        try:
            p = ctx.Process(target=start_functions[api], args=(config_path, True,))
            p.start()
            p_arr.append(p)
            print(f'Started Mindsdb {api} API !')
        except Exception as e:
            close_api_gracefully(p_arr)
            print(f'Failed to start {api} API with exception {e}')
            print(traceback.format_exc())
            raise

    atexit.register(close_api_gracefully, p_arr=p_arr)

    for p in p_arr:
        p.join()<|MERGE_RESOLUTION|>--- conflicted
+++ resolved
@@ -32,11 +32,7 @@
 
     config_path = args.config
     if config_path is None:
-<<<<<<< HEAD
-        config_dir, _, _, _ = get_or_create_dir_struct()
-=======
         config_dir, _ = get_or_create_dir_struct()
->>>>>>> 6f268f98
         config_path = os.path.join(config_dir, 'config.json')
 
     print(f'Using configuration file: {config_path}')
