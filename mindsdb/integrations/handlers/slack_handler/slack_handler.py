--- conflicted
+++ resolved
@@ -32,44 +32,8 @@
 
 class SlackConversationsTable(APIResource):
 
-<<<<<<< HEAD
     def list(self, **kwargs) -> pd.DataFrame:
         channels = self.handler.get_all_channels()
-=======
-    def list(
-        self,
-        conditions: List[FilterCondition] = None,
-        limit: int = None,
-        **kwargs
-    ) -> pd.DataFrame:
-        channels = []
-        for condition in conditions:
-            value = condition.value
-            op = condition.op
-
-            if condition.column == 'id':
-                if op not in [FilterOperator.EQUAL, FilterOperator.IN]:
-                    raise ValueError(f"Unsupported operator '{op}' for column 'id'")
-                
-                if op == FilterOperator.EQUAL:
-                    try:
-                        channels = [self.handler.get_channel(value)]
-                        condition.applied = True
-                    except ValueError:
-                        raise
-                    
-                if op == FilterOperator.IN:
-                    try:
-                        channels = self.handler.get_channels(
-                            value if isinstance(value, list) else [value]
-                        )
-                        condition.applied = True
-                    except ValueError:
-                        raise
-
-        if not channels:
-            channels = self.handler.get_limited_channels(limit)
->>>>>>> a79e682f
 
         for channel in channels:
             channel['created_at'] = dt.datetime.fromtimestamp(channel['created'])
@@ -143,7 +107,6 @@
             date_obj = dt.datetime.fromisoformat(date_str).replace(tzinfo=dt.timezone.utc)
             return date_obj
 
-<<<<<<< HEAD
         # Get the channels list and ids
         channels = self.handler.get_all_channels()
         channel_ids = {c['name']: c['id'] for c in channels}
@@ -151,8 +114,6 @@
         # Extract comparison conditions from the query
         channel_name = None
 
-=======
->>>>>>> a79e682f
         # Build the filters and parameters for the query
         params = {}
 
@@ -188,11 +149,7 @@
             params['limit'] = limit
 
         if 'channel' not in params:
-<<<<<<< HEAD
             raise Exception("To retrieve data from Slack, you need to provide the 'channel' parameter.")
-=======
-            raise Exception("To retrieve data from Slack, you need to provide the 'channel_id' parameter.")
->>>>>>> a79e682f
 
         # Retrieve the conversation history
         result = client.conversations_history(**params)
@@ -275,13 +232,10 @@
         """
         client = self.handler.connect()
 
-<<<<<<< HEAD
         # Get the channels list and ids
         channels = self.handler.get_all_channels()
         channel_ids = {c['name']: c['id'] for c in channels}
 
-=======
->>>>>>> a79e682f
         # Extract comparison conditions from the query
         conditions = extract_comparison_conditions(query.where)
 
@@ -337,12 +291,9 @@
         """
         client = self.handler.connect()
 
-<<<<<<< HEAD
         # Get the channels list and ids
         channels = self.handler.get_all_channels()
         channel_ids = {c['name']: c['id'] for c in channels}
-=======
->>>>>>> a79e682f
         # Extract comparison conditions from the query
         conditions = extract_comparison_conditions(query.where)
 
@@ -438,7 +389,6 @@
         return params
 
     def get_my_user_name(self):
-<<<<<<< HEAD
         user_info = self._get_my_user_info()
         return user_info['bot_id']
     
@@ -458,11 +408,6 @@
             self.handler_storage.file_set('user_info', json.dumps(user_info).encode('utf-8'))
 
         return user_info
-=======
-        api = self.connect()
-        user_info = api.auth_test().data
-        return user_info['bot_id']
->>>>>>> a79e682f
 
     def subscribe(self, stop_event, callback, table_name, **kwargs):
         if table_name != 'messages':
@@ -491,31 +436,16 @@
 
             payload_event = request.payload['event']
 
-<<<<<<< HEAD
-            if payload_event['type'] == 'message' and payload_event['channel_type'] != 'im':
-                # Avoid responding to messages in channels
-                return
-
-            if payload_event['type'] == 'app_mention' and my_user_id not in payload_event['text']:
-                # Avoid responding to app mentions not directed at the bot
-                return
-
-=======
             if payload_event['type'] not in ('message', 'app_mention'):
                 # TODO: Refresh the channels cache
                 return
 
->>>>>>> a79e682f
             if 'subtype' in payload_event:
                 # Avoid responding to message_changed, message_deleted, etc.
                 return
 
             if 'bot_id' in payload_event:
-<<<<<<< HEAD
-                # Avoid responding to messages from bots
-=======
                 # Avoid responding to messages from the bot
->>>>>>> a79e682f
                 return
 
             key = {
@@ -626,7 +556,6 @@
 
         return [result]
     
-<<<<<<< HEAD
     def get_all_channels(self) -> List:
         """
         Get all channels in the workspace by paginating through the response.
@@ -655,87 +584,6 @@
 
             # Store the channels in the handler storage
             self.handler_storage.file_set('channels', json.dumps(channels).encode('utf-8'))
-=======
-    def get_channel(self, channel_id: str):
-        """
-        Get the channel data by channel id.
-
-        Args:
-            channel_id: str
-                The channel id.
-
-        Returns:
-            dict
-                The channel data.
-        """
-        client = self.connect()
-
-        try:
-            response = client.conversations_info(channel=channel_id)
-        except SlackApiError as e:
-            logger.error(f"Error getting channel '{channel_id}': {e.response['error']}")
-            raise ValueError(f"Channel '{channel_id}' not found")
-
-        return response['channel']
-    
-    def get_channels(self, channel_ids: List[str]):
-        """
-        Get the channel data by channel ids.
-
-        Args:
-            channel_ids: List[str]
-                The channel ids.
-
-        Returns:
-            List[dict]
-                The channel data.
-        """
-        # TODO: Handle rate limiting
-        channels = []
-        for channel_id in channel_ids:
-            try:
-                channel = self.get_channel(channel_id)
-                channels.append(channel)
-            except SlackApiError:
-                logger.error(f"Channel '{channel_id}' not found")
-                raise ValueError(f"Channel '{channel_id}' not found")
-                
-        return channels
-
-    def get_limited_channels(self, limit: int = None):
-        """
-        Get the list of channels with a limit.
-        If the provided limit is greater than 1000, provide no limit to the API call and paginate the results until the limit is reached.
-
-        Args:
-            limit: int
-                The limit of the channels to return.
-
-        Returns:
-            List[dict]
-                The list of channels.
-        """
-        client = self.connect()
-
-        try:
-            if limit and limit > 1000:
-                response = client.conversations_list()
-                channels = response['channels']
-
-                while response['response_metadata']['next_cursor']:
-                    response = client.conversations_list(cursor=response['response_metadata']['next_cursor'])
-                    channels.extend(response['channels'])
-                    if len(channels) >= limit:
-                        break
-
-                channels = channels[:limit]
-            else:
-                response = client.conversations_list(limit=limit if limit else 1000)
-                channels = response['channels']
-        except SlackApiError as e:
-            logger.error(f"Error getting channels: {e.response['error']}")
-            raise ValueError(f"Error getting channels: {e.response['error']}")
->>>>>>> a79e682f
 
         return channels
 
