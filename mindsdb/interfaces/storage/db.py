--- conflicted
+++ resolved
@@ -334,15 +334,7 @@
     error = Column(String)
 
 
-<<<<<<< HEAD
-class Skills(Base):
-    __tablename__ = 'skills'
-    id = Column(Integer, primary_key=True)
-    name = Column(String, nullable=False)
-    project_id = Column(Integer, nullable=False)
-    type = Column(String, nullable=False)
-    params = Column(JSON)
-=======
+
 class Triggers(Base):
     __tablename__ = 'triggers'
     id = Column(Integer, primary_key=True)
@@ -379,4 +371,12 @@
 
     updated_at = Column(DateTime, default=datetime.datetime.now, onupdate=datetime.datetime.now)
     created_at = Column(DateTime, default=datetime.datetime.now)
->>>>>>> 07c9d13a
+
+    
+class Skills(Base):
+    __tablename__ = 'skills'
+    id = Column(Integer, primary_key=True)
+    name = Column(String, nullable=False)
+    project_id = Column(Integer, nullable=False)
+    type = Column(String, nullable=False)
+    params = Column(JSON)